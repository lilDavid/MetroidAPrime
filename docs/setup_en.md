--- conflicted
+++ resolved
@@ -1,298 +1,143 @@
-<<<<<<< HEAD
-# Setup Guide for Metroid Prime Archipelago
-
-This guide is meant to help you get up and running with Metroid Prime in your Archipelago run.
-
-Windows is the only OS this has been tested on, but feel free to let us know if you get the chance to try it on Linux or MacOS
-
-## Requirements
-
-The following are required in order to play Metroid Prime in Archipelago
-
-- Installed [Archipelago](https://github.com/ArchipelagoMW/Archipelago/releases) v0.4.5 or higher.\
-   **Make sure to install the Generator if you intend to generate multiworlds.**
-- The latest version of the [Metroid Prime apworld](https://github.com/Electro1512/MetroidAPrime/releases/latest).
-  - If you are on version `5.1` or later of Archipelago, make sure to download the apworld ending with `3.12.zip` instead.
-- [Dolphin Emulator](https://dolphin-emu.org/download/). We recommend the latest beta version.
-- A Metroid Prime US ISO (`DOL-GM8E-0-00 USA`)
-
-## AP World Installation
-
-1. Unzip the downloaded Metroid Prime apworld zip file
-2. Double click the `metroidprime.apworld` to install it to your local Archipelago instance.
-
-   - If you have used a version that required copying folders into the `/lib` folder, go to your `Archipelago/lib` folder and delete the following directories. These are now included in the `.apworld`
-
-     - `ppc_asm`
-     - `dolphin_memory_engine`
-     - `py_randomprime`
-
-   - If you are currently on Archipelago version < `0.5.0` Place the `metroidprime.apworld` file in your Archipelago installation's `lib/worlds` folder (Default location for Windows: `%programdata%/Archipelago`). Overwrite any existing `metroidprime.apworld` file
-
-## Setting Up a YAML
-
-All players playing Metroid Prime must provide the room host with a YAML file containing the settings for their world.
-A sample YAML file for Metroid Prime is supplied in the Metroid Prime apworld download. Refer to the comments in that file for details about what each setting does.
-
-Once complete, provide the room host with your YAML file.
-
-## Generating a Multiworld
-
-If you're generating a multiworld game that includes Metroid Prime, you'll need to run it locally since the online
-generator does not yet support it. Follow these steps to generate a multiworld:
-
-1. Gather all player's YAMLs. Place these YAMLs into the `Players` folder of your Archipelago installation. If the
-   folder does not exist, then it must be created manually. The files here should not be compressed.
-
-2. Modify any local host settings for generation, as desired.
-
-3. Run `ArchipelagoGenerate.exe` (without `.exe` on Linux) or click `Generate` in the launcher. The generation output
-   is placed in the `output` folder (usually named something like `AP_XXXXX.zip`). \* Please note that if any player in the game you want to generate plays a game that needs a ROM file to generate,
-   you will need the corresponding ROM files.
-
-4. Unzip the `AP_XXXXX.zip` file. It should include a zip file for each player in the room playing Metroid Prime. Distribute each file to the appropriate player.
-
-5. **Delete the distributed zip files and re-zip the remaining files**. In the next section, use this archive file to
-   host a room or provide it to the room host. \* If you plan to host the room on a local machine, skip this step and use the original zip file (`AP_XXXX.zip`) instead.
-
-## Hosting a Room
-
-If you're generating the multiworld, follow the instructions in the previous section.
-Once you have the zip file corresponding to your multiworld, follow [these steps](https://archipelago.gg/tutorial/Archipelago/setup/en#hosting-an-archipelago-server) to host a room.
-Follow the instructions for hosting on the website from a locally generated game or on a local machine.
-
-## Starting the Game and Connecting to a Room
-
-You should have the `apmp1` file provided to you by the multiworld generator. You should also have the room's server
-name and port number from the room's host.
-
-Once you do, follow these steps to connect to the room:
-
-0. (Optional): If you want the `apmp1` file to automatically open your game for you, navigate to your `Archipelago` installation and edit the `host.yaml` file.
-   - Scroll down to `metroidprime_options` and either set `rom_start` to `true` if ISO files are already associated with Dolphin, or set it to the path to your `Dolphin.exe`.
-   - If `metroidprime_options` isn't in the `host.yaml` yet, click your `apmp1` file and then reopen the `host.yaml` and it should now be there.
-1. Double click the `apmp1` file. If you have not done so before, it will ask you what program you want to open it with.
-   Click "Choose another program" and browser to your Archipelago directory. Select `ArchipelagoLauncher.exe`.
-2. Be patient, after clicking the `apmp1` file, it can take a minute to have the client and patched iso showup
-3. If this is your first time, it will prompt you for an input iso. Select your Metroid Prime DOL-GM8E-0-00 USA iso
-4. Once the output iso file appears in the same directory as your `apmp1` file (it should have a name `AP_XXXX.iso`), open it with Dolphin (or if you associated the file type with Dolphin, sit back and enjoy watching the computer do this menial task for you)
-5. After the game is running, connect the Metroid Prime Client to the room by entering the server name and port number at the top and pressing `Connect`.
-   For rooms hosted on the website, this will be `archipelago.gg:<port>`, where `<port>` is the port number.
-   If a game is hosted from the `ArchipelagoServer.exe` (without `.exe` on Linux), this will default to `38281` but may be changed in the `host.yaml`.
-
-## Troubleshooting
-
-- If you launch the client and the game but are still getting an error saying it is waiting for the game to start, verify you are running version `0-00`. To check this:
-
-  - Add your original ISO to the list of games in Dolphin
-  - Right click on it, select properties
-  - Browse to the info tab (you will need to click the arrow to view more tabs to the right)
-  - Verify under name it says `Metroid Prime  (Revision 0)`
-
-- If the client is running, connected to the Archipelago server but it appears to not be able to connect to dolphin, verify you only have one instance of Dolphin opened up. If there are other windows (even if they aren't running anything) it will cause problems with the client.
-
-- If you do not see the client in the launcher, ensure you have your `metroidprime.apworld` in the correct folder (either the `custom_worlds` folder or the
-  `lib/worlds` folder of your Archipelago installation).
-
-- If you receive this error in a dialog box after opening the AP_XXXXX_PX.apmp1 file:
-  > Count Mount File
-  > The disc image is corrupted.
-  > This is not an error related to the patcher - this Windows File Explorer attempting to mount the GameCube ISO as a removable drive. It's likely that the patcher did sucessfully patch the game.
-  > See if the patched ISO exists (often named AP_XXXXX_PX.iso),
-  > If it does, you can load it manually in Dolphin.
-
-## Connection Troubleshooting
-
-- Use the latest Metroid Prime Archipelago release
-
-  - Metroid Prime Archipelago: [Releases · Electro1512_MetroidAPrime](https://github.com/Electro1512/MetroidAPrime/releases)
-
-- Use the latest Dolphin
-
-  - Dolphin Beta (**Recommended**): [Dolphin Emulator - Download](https://dolphin-emu.org/download/#download-beta)
-  - PrimeHack (Not thorougly tested with Metroid Prime AP): [Releases · shiiion_dolphin.htm](https://github.com/shiiion/dolphin/releases)
-
-- Use the Correct Version of the Game
-
-  - Ensure your ISO of Metroid Prime is the supported version:
-    - Platform: `GameCube` (None of the Wii versions are supported.)
-    - Game ID: `GM8E01`
-    - Version Number: `DOL-GM8E-0-00 USA` ("0-00")
-    - SHA-1: `ac20c744db18fdf0339f37945e880708fd317231`
-    - For information on determining the disc's version number, see [metroid2002.com metroid prime version differences version number](https://www.metroid2002.com/version_differences_version_number.php).
-
-- Ensure Only One Instance of Dolphin is Running
-
-  - Check Task Manager to see if there's multiple emulator instances running.
-  - You can also just restart your computer to be sure.
-
-- Disable Emulated Memory Size Override
-  - In Dolphin,
-    Config -> Advanced tab,
-    **Uncheck** Enable Emulated Memory Size Override
-- Start the Metroid Prime Client and Dolphin in a Specific Order
-
-  - For some users, connecting to the AP server before letting the Metroid Prime client causes connection issues
-    Try starting the game in this order:
-    1 . Start the Metroid Prime client
-    2 . Start Dolphin and start the game (if it launches automatically, that's fine)
-    3 . Select or create a save file and enter the game
-    4 . Enter the AP server address into the Metroid Prime Client
-
-- Avoid using Dolphin FlatPak
-
-  - FlatPak may block the Metroid Prime client's ability to connect to Dolphin
-    You may need to build and run the Dolphin binaries directly - see [Building for Linux · dolphin-emu_dolphin Wiki.htm](https://github.com/dolphin-emu/dolphin/wiki/Building-for-Linux)
-
-- Make Sure the ISO is Randomized
-  - On the Main Menu, "Archipelago Metroid Prime" text should appear. ([image example](https://i.imgur.com/W6172zf.png))
-
-## Feedback
-
-In the offical [Archipelago Discord](https://discord.com/invite/8Z65BR2) under the `future-game-design` channel, there is a [_Metroid Prime_ thread](https://discord.com/channels/731205301247803413/1172631093837570068).
-Feel free to ping `@Electro15` or `@hesto2` with any bugs/thoughts/complaints/wishes/jokes you may have!
-=======
-# Setup Guide for Metroid Prime Archipelago
-
-This guide is meant to help you get up and running with Metroid Prime APWorld with Archipelago.  
-This has only been tested on Windows, but feel free to let us know if you get the chance to try it on other OS platforms!
-
-## Requirements
-
-The following are required in order to play _Metroid Prime_ in Archipelago:
-
-- [Archipelago](https://github.com/ArchipelagoMW/Archipelago/releases) 
-   For Archipelago 5.0/5.1, see the Note about Python versions in [APWorld Installation](#apworld-installation)  
-- [Dolphin Emulator](https://dolphin-emu.org/download/). We recommend the latest Release version.
-- A _Metroid Prime_ (GameCube version) ISO file
-  - Any official release copy of the GameCube version will work. (All region versions are compatible, including all three versions of NTSC-USA)
-  - The Wii and Switch version of the game are _not_ supported.   
-
-## APWorld Installation
-
-1. Download the latest version of the [Metroid Prime AP](https://github.com/Electro1512/MetroidAPrime/releases/latest)
-2. Unzip the downloaded Metroid Prime APWorld zip file and extract its files.
-3. In the Archipelago Launcher, select `Install APWorld`, and then select `metroidprime.apworld` file from the previous step.
-
->[!NOTE]
-> Because Archipelago 5.1 on Windows transitioned to using Python 3.12, [Metroid Prime AP version 0.4.8](https://github.com/Electro1512/MetroidAPrime/releases/tag/v0.4.8) has two versions:
-> | Archipelago Version (Windows) |                                              |
-> |------------------------------|----------------------------------------------|
-> | Archipelago 5.0 or earlier   | Download APWorld file ending with `3.11.zip`.|
-> | Archipelago 5.1 or later     | Download APWorld file ending with `3.12.zip`.|
-> 
->  Future versions after Metroid Prime AP 0.4.8 will likely target only Python 3.12 and will only work on Archipelago 5.1.
-
->[!IMPORTANT]
-> If you have used a previous version of Metroid Prime AP that required copying folders into the `/lib` folder, go to your `Archipelago/lib` folder and delete the following directories:  
-> - `dolphin_memory_engine` (This may be kept if another APWorld depends on this folder, but may cause issues if versions are mismatched.)
-> - `ppc_asm`  
-> - `py_randomprime`
->   
-> These are now included in the APWorld file.
-
-## Setting Up Player Options YAML File
-
-All players playing _Metroid Prime_ must provide the room host with a YAML file containing the player options for their world.
-A sample YAML file for _Metroid Prime_ is supplied in the Metroid Prime APWorld download. Refer to the comments in that file for details about what each setting does.
-
-Once complete, provide the person generating with your YAML file.
-
-## Generating a Multiworld
-As usual, randomized Archipelago games with custom worlds must be generated locally - see [Archipelago Setup Guide: Generating a game - On your local installation](https://archipelago.gg/tutorial/Archipelago/setup/en#on-your-local-installation)
-
-## Hosting a Room
-
-If you're generating the multiworld, follow the instructions in the previous section.
-Once you have the zip file corresponding to your multiworld, follow [Archipelago Setup Guide: Hosting an Archipelago Server](https://archipelago.gg/tutorial/Archipelago/setup/en#hosting-an-archipelago-server) to host a room.
-
-> [!NOTE]
-> When hosting with the Archipelago website, the website will *not* host patch files from imported custom worlds, such as Metroid Prime AP.
-> The person generating must manually distribute the `.apmp1` patch files to the corresponding players.
-
-## Starting the Game and Connecting to a Room
-
-You should have the `.apmp1` patch file provided to you by the multiworld generator. You should also have the room's server
-name and port number from the room's host.
-
-Once you do, follow these steps to connect to the room:
-
-1. In the Archipelago Launcher, click `Open Patch File`. Then select the `.apmp1` patch file.   
-   If you have not done so before, it will ask you what program you want to open it with.
-2. If this is your first time, it will prompt you for an input iso. Select your _Metroid Prime_ GameCube ISO file.
-3. The patch will take some time to complete in the background. (Be patient! The game is 1.46 GB!)
-4. Once the output iso file appears in the same directory as your `.apmp1` file (it should be named `AP_XXXX.iso`), open it with Dolphin.
-5. After the game is running, connect the Metroid Prime Client to the room by entering the server name and port number at the top and pressing `Connect`.
-   For rooms hosted on the website, this will be `archipelago.gg:<port>`, where `<port>` is the port number.
-   If a game is hosted from the `ArchipelagoServer.exe` (without `.exe` on Linux), this will default to `38281` but may be changed in the `host.yaml`.
-
->[!TIP]
->  **Optional**  
->  If you want double-clicking `.apmp1` patch file to automatically open your game for you,
->    - Navigate to your `Archipelago` installation and edit the `host.yaml` file.
->    - Scroll down to `metroidprime_options` and either set `rom_start` to `true` if ISO files are already associated with Dolphin or set it to the path to your `Dolphin.exe`.
->    - If `metroidprime_options` isn't in the `host.yaml` yet, click your `.apmp1` patch file and then reopen the `host.yaml` and it should now be there.
-> 
->    Now when double-clicking the `.apmp1` patch file, it should open the client, patch, and launch Dolphin all at once!
-
-## Troubleshooting
-
-### General Troubleshooting Tips
-- Use the latest Metroid Prime Archipelago release
-  - Metroid Prime Archipelago: [Releases · Electro1512_MetroidAPrime](https://github.com/Electro1512/MetroidAPrime/releases)
-
-- Use the latest Dolphin Emulator
-  - Dolphin Emulator Release (**Recommended**): [Dolphin Emulator - Download](https://dolphin-emu.org/download/)
-  - PrimeHack: [Releases · shiiion/dolphin](https://github.com/shiiion/dolphin/releases)
-    - While the dependencies that Metroid Prime AP uses does not target PrimeHack, many users report that PrimeHack can work.  
-      However, any issues found while using PrimeHack should be reproduced with the official Dolphin Emulator before reporting.
-
-### Generating and Patching Troubleshooting
-
-- If you do not see the client in the Archipelago Launcher
-  - Ensure you have your `metroidprime.apworld` in the correct folder (The `custom_worlds` folder).
-  - Check if you have residual files from previous versions in the lib/worlds folder - see the [APWorld Installation section](#apworld-installation)
-  - Go to `%TEMP%` (C:\Users\<Username>\AppData\Local\Temp) and delete the folder `ap_metroidprime_temp_lib_vX.Y.Z`. Then restart the Archipelago Launcher.
-
-- If you receive this error in a dialog box after opening the AP_XXXXX_PX.apmp1 file:  
-  > Count Mount File  
-  > The disc image is corrupted.
-  
-  This is not an error related to the patcher - this is Windows File Explorer attempting to mount the GameCube ISO as a removable drive. It's likely that the patcher did sucessfully patch the game.  
-  See if the patched ISO exists (often named AP_XXXXX_PX.iso). If it does, you can load it manually in Dolphin.  
-
-### Connection Troubleshooting
-- I have the randomized game open in Dolphin, but the Metroid Prime client says it can't connect to it!
-  - Make Sure the ISO is Randomized
-    - On the Main Menu, "Archipelago Metroid Prime" text should appear. ([image example](https://i.imgur.com/W6172zf.png))
-  - Ensure Only One Instance of Dolphin is Running
-    - Check Task Manager to see if there's multiple emulator instances running.
-    - You can also just restart your computer to be sure.
-
-  - Disable Emulated Memory Size Override
-    - In Dolphin,
-      Config -> Advanced tab,
-      **Uncheck** Enable Emulated Memory Size Override
-  - Start the Metroid Prime Client and Dolphin in a Specific Order
-
-    - For some users, connecting to the AP server before letting the Metroid Prime client causes connection issues.  
-      Try starting the game in this order:  
-      1.) Start the Metroid Prime client  
-      2.) Start Dolphin and start the game (if it launches automatically, that's fine)  
-      3.) Select or create a save file and enter the game  
-      4.) Enter the AP server address into the Metroid Prime Client  
-
-  - For Linux, use Dolphin FlatPak
-    - Install Dolphin Emulator from [Flathub](https://flathub.org/apps/org.DolphinEmu.dolphin-emu)
-    - Dolphin Memory Engine, as part of the Prime AP Client, can not access regular Dolphin's process but can access Flatpak's containerized Dolphin's process
-
-### In-Game Troubleshooting
-- In Dolphin, when fighting Ridley my screen keeps changing width
-  - This is an issue with Dolphin's widescreen detection heuristic.
-  - In Dolphin, go to Graphics > General tab, and then set Aspect Ratio to `Force 4:3`
-
-## Feedback
-
-In the offical [Archipelago Discord](https://discord.com/invite/8Z65BR2) under the `future-game-design` channel, there is a [_Metroid Prime_ thread](https://discord.com/channels/731205301247803413/1172631093837570068).
-Feel free to ping `@Electro15` or `@hesto2` with any bugs/thoughts/complaints/wishes/jokes you may have!
->>>>>>> d3ff930f
+# Setup Guide for Metroid Prime Archipelago
+
+This guide is meant to help you get up and running with Metroid Prime APWorld with Archipelago.
+This has only been tested on Windows, but feel free to let us know if you get the chance to try it on other OS platforms!
+
+## Requirements
+
+The following are required in order to play _Metroid Prime_ in Archipelago:
+
+- [Archipelago](https://github.com/ArchipelagoMW/Archipelago/releases)
+   For Archipelago 5.0/5.1, see the Note about Python versions in [APWorld Installation](#apworld-installation)
+- [Dolphin Emulator](https://dolphin-emu.org/download/). We recommend the latest Release version.
+- A _Metroid Prime_ (GameCube version) ISO file
+  - Any official release copy of the GameCube version will work. (All region versions are compatible, including all three versions of NTSC-USA)
+  - The Wii and Switch version of the game are _not_ supported.
+
+## APWorld Installation
+
+1. Download the latest version of the [Metroid Prime AP](https://github.com/Electro1512/MetroidAPrime/releases/latest)
+2. Unzip the downloaded Metroid Prime APWorld zip file and extract its files.
+3. In the Archipelago Launcher, select `Install APWorld`, and then select `metroidprime.apworld` file from the previous step.
+
+>[!NOTE]
+> Because Archipelago 5.1 on Windows transitioned to using Python 3.12, [Metroid Prime AP version 0.4.8](https://github.com/Electro1512/MetroidAPrime/releases/tag/v0.4.8) has two versions:
+> | Archipelago Version (Windows) |                                              |
+> |------------------------------|----------------------------------------------|
+> | Archipelago 5.0 or earlier   | Download APWorld file ending with `3.11.zip`.|
+> | Archipelago 5.1 or later     | Download APWorld file ending with `3.12.zip`.|
+>
+>  Future versions after Metroid Prime AP 0.4.8 will likely target only Python 3.12 and will only work on Archipelago 5.1.
+
+>[!IMPORTANT]
+> If you have used a previous version of Metroid Prime AP that required copying folders into the `/lib` folder, go to your `Archipelago/lib` folder and delete the following directories:
+> - `dolphin_memory_engine` (This may be kept if another APWorld depends on this folder, but may cause issues if versions are mismatched.)
+> - `ppc_asm`
+> - `py_randomprime`
+>
+> These are now included in the APWorld file.
+
+## Setting Up Player Options YAML File
+
+All players playing _Metroid Prime_ must provide the room host with a YAML file containing the player options for their world.
+A sample YAML file for _Metroid Prime_ is supplied in the Metroid Prime APWorld download. Refer to the comments in that file for details about what each setting does.
+
+Once complete, provide the person generating with your YAML file.
+
+## Generating a Multiworld
+As usual, randomized Archipelago games with custom worlds must be generated locally - see [Archipelago Setup Guide: Generating a game - On your local installation](https://archipelago.gg/tutorial/Archipelago/setup/en#on-your-local-installation)
+
+## Hosting a Room
+
+If you're generating the multiworld, follow the instructions in the previous section.
+Once you have the zip file corresponding to your multiworld, follow [Archipelago Setup Guide: Hosting an Archipelago Server](https://archipelago.gg/tutorial/Archipelago/setup/en#hosting-an-archipelago-server) to host a room.
+
+> [!NOTE]
+> When hosting with the Archipelago website, the website will *not* host patch files from imported custom worlds, such as Metroid Prime AP.
+> The person generating must manually distribute the `.apmp1` patch files to the corresponding players.
+
+## Starting the Game and Connecting to a Room
+
+You should have the `.apmp1` patch file provided to you by the multiworld generator. You should also have the room's server
+name and port number from the room's host.
+
+Once you do, follow these steps to connect to the room:
+
+1. In the Archipelago Launcher, click `Open Patch File`. Then select the `.apmp1` patch file.
+   If you have not done so before, it will ask you what program you want to open it with.
+2. If this is your first time, it will prompt you for an input iso. Select your _Metroid Prime_ GameCube ISO file.
+3. The patch will take some time to complete in the background. (Be patient! The game is 1.46 GB!)
+4. Once the output iso file appears in the same directory as your `.apmp1` file (it should be named `AP_XXXX.iso`), open it with Dolphin.
+5. After the game is running, connect the Metroid Prime Client to the room by entering the server name and port number at the top and pressing `Connect`.
+   For rooms hosted on the website, this will be `archipelago.gg:<port>`, where `<port>` is the port number.
+   If a game is hosted from the `ArchipelagoServer.exe` (without `.exe` on Linux), this will default to `38281` but may be changed in the `host.yaml`.
+
+>[!TIP]
+>  **Optional**
+>  If you want double-clicking `.apmp1` patch file to automatically open your game for you,
+>    - Navigate to your `Archipelago` installation and edit the `host.yaml` file.
+>    - Scroll down to `metroidprime_options` and either set `rom_start` to `true` if ISO files are already associated with Dolphin or set it to the path to your `Dolphin.exe`.
+>    - If `metroidprime_options` isn't in the `host.yaml` yet, click your `.apmp1` patch file and then reopen the `host.yaml` and it should now be there.
+>
+>    Now when double-clicking the `.apmp1` patch file, it should open the client, patch, and launch Dolphin all at once!
+
+## Troubleshooting
+
+### General Troubleshooting Tips
+- Use the latest Metroid Prime Archipelago release
+  - Metroid Prime Archipelago: [Releases · Electro1512_MetroidAPrime](https://github.com/Electro1512/MetroidAPrime/releases)
+
+- Use the latest Dolphin Emulator
+  - Dolphin Emulator Release (**Recommended**): [Dolphin Emulator - Download](https://dolphin-emu.org/download/)
+  - PrimeHack: [Releases · shiiion/dolphin](https://github.com/shiiion/dolphin/releases)
+    - While the dependencies that Metroid Prime AP uses does not target PrimeHack, many users report that PrimeHack can work.
+      However, any issues found while using PrimeHack should be reproduced with the official Dolphin Emulator before reporting.
+
+### Generating and Patching Troubleshooting
+
+- If you do not see the client in the Archipelago Launcher
+  - Ensure you have your `metroidprime.apworld` in the correct folder (The `custom_worlds` folder).
+  - Check if you have residual files from previous versions in the lib/worlds folder - see the [APWorld Installation section](#apworld-installation)
+  - Go to `%TEMP%` (C:\Users\<Username>\AppData\Local\Temp) and delete the folder `ap_metroidprime_temp_lib_vX.Y.Z`. Then restart the Archipelago Launcher.
+
+- If you receive this error in a dialog box after opening the AP_XXXXX_PX.apmp1 file:
+  > Count Mount File
+  > The disc image is corrupted.
+
+  This is not an error related to the patcher - this is Windows File Explorer attempting to mount the GameCube ISO as a removable drive. It's likely that the patcher did sucessfully patch the game.
+  See if the patched ISO exists (often named AP_XXXXX_PX.iso). If it does, you can load it manually in Dolphin.
+
+### Connection Troubleshooting
+- I have the randomized game open in Dolphin, but the Metroid Prime client says it can't connect to it!
+  - Make Sure the ISO is Randomized
+    - On the Main Menu, "Archipelago Metroid Prime" text should appear. ([image example](https://i.imgur.com/W6172zf.png))
+  - Ensure Only One Instance of Dolphin is Running
+    - Check Task Manager to see if there's multiple emulator instances running.
+    - You can also just restart your computer to be sure.
+
+  - Disable Emulated Memory Size Override
+    - In Dolphin,
+      Config -> Advanced tab,
+      **Uncheck** Enable Emulated Memory Size Override
+  - Start the Metroid Prime Client and Dolphin in a Specific Order
+
+    - For some users, connecting to the AP server before letting the Metroid Prime client causes connection issues.
+      Try starting the game in this order:
+      1.) Start the Metroid Prime client
+      2.) Start Dolphin and start the game (if it launches automatically, that's fine)
+      3.) Select or create a save file and enter the game
+      4.) Enter the AP server address into the Metroid Prime Client
+
+  - For Linux, use Dolphin FlatPak
+    - Install Dolphin Emulator from [Flathub](https://flathub.org/apps/org.DolphinEmu.dolphin-emu)
+    - Dolphin Memory Engine, as part of the Prime AP Client, can not access regular Dolphin's process but can access Flatpak's containerized Dolphin's process
+
+### In-Game Troubleshooting
+- In Dolphin, when fighting Ridley my screen keeps changing width
+  - This is an issue with Dolphin's widescreen detection heuristic.
+  - In Dolphin, go to Graphics > General tab, and then set Aspect Ratio to `Force 4:3`
+
+## Feedback
+
+In the offical [Archipelago Discord](https://discord.com/invite/8Z65BR2) under the `future-game-design` channel, there is a [_Metroid Prime_ thread](https://discord.com/channels/731205301247803413/1172631093837570068).
+Feel free to ping `@Electro15` or `@hesto2` with any bugs/thoughts/complaints/wishes/jokes you may have!